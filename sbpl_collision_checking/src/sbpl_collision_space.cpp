/*
 * Copyright (c) 2011, Maxim Likhachev
 * All rights reserved.
 *
 * Redistribution and use in source and binary forms, with or without
 * modification, are permitted provided that the following conditions are met:
 *
 *     * Redistributions of source code must retain the above copyright
 *       notice, this list of conditions and the following disclaimer.
 *     * Redistributions in binary form must reproduce the above copyright
 *       notice, this list of conditions and the following disclaimer in the
 *       documentation and/or other materials provided with the distribution.
 *     * Neither the name of the University of Pennsylvania nor the names of its
 *       contributors may be used to endorse or promote products derived from
 *       this software without specific prior written permission.
 *
 * THIS SOFTWARE IS PROVIDED BY THE COPYRIGHT HOLDERS AND CONTRIBUTORS "AS IS"
 * AND ANY EXPRESS OR IMPLIED WARRANTIES, INCLUDING, BUT NOT LIMITED TO, THE
 * IMPLIED WARRANTIES OF MERCHANTABILITY AND FITNESS FOR A PARTICULAR PURPOSE
 * ARE DISCLAIMED. IN NO EVENT SHALL THE COPYRIGHT OWNER OR CONTRIBUTORS BE
 * LIABLE FOR ANY DIRECT, INDIRECT, INCIDENTAL, SPECIAL, EXEMPLARY, OR
 * CONSEQUENTIAL DAMAGES (INCLUDING, BUT NOT LIMITED TO, PROCUREMENT OF
 * SUBSTITUTE GOODS OR SERVICES; LOSS OF USE, DATA, OR PROFITS; OR BUSINESS
 * INTERRUPTION) HOWEVER CAUSED AND ON ANY THEORY OF LIABILITY, WHETHER IN
 * CONTRACT, STRICT LIABILITY, OR TORT (INCLUDING NEGLIGENCE OR OTHERWISE)
 * ARISING IN ANY WAY OUT OF THE USE OF THIS SOFTWARE, EVEN IF ADVISED OF THE
 * POSSIBILITY OF SUCH DAMAGE.
*/

/** \author Benjamin Cohen */

#include <angles/angles.h>
#include <leatherman/viz.h>
#include <leatherman/print.h>
#include <sbpl_geometry_utils/interpolation.h>
#include <sbpl_geometry_utils/utils.h>
#include <sbpl_collision_checking/sbpl_collision_space.h>

namespace sbpl_arm_planner
{

SBPLCollisionSpace::SBPLCollisionSpace(sbpl_arm_planner::OccupancyGrid* grid) :
    model_(),
    grid_(grid),
    padding_(0.0),
    group_name_(),
    object_enclosing_sphere_radius_(0.025), // TODO: ARBITRARY
    inc_(),
    min_limits_(),
    max_limits_(),
    continuous_(),
    spheres_(),
    frames_(),
    known_objects_(),
    object_map_(),
    object_voxel_map_(),
    object_attached_(false),
    attached_object_frame_num_(),
    attached_object_segment_num_(),
    attached_object_chain_num_(),
    attached_object_frame_(),
    object_spheres_(),
    collision_spheres_()
{
}

SBPLCollisionSpace::~SBPLCollisionSpace()
{
<<<<<<< HEAD
  grid_ = grid;
  group_name_ = "";
  object_attached_ = false;
  padding_ = 0.01;
  object_enclosing_sphere_radius_ = 0.03;
=======
>>>>>>> 2c29d4c0
}

void SBPLCollisionSpace::setPadding(double padding)
{
    padding_ = padding;
}

bool SBPLCollisionSpace::setPlanningJoints(const std::vector<std::string> &joint_names)
{
    if (group_name_.empty()) {
        ROS_ERROR("[cspace] Default group name is not set. Please set it before setting planning joints.");
        return false;
    }

    inc_.resize(joint_names.size(), sbpl::utils::ToRadians(2.0));
    min_limits_.resize(joint_names.size(), 0.0);
    max_limits_.resize(joint_names.size(), 0.0);
    continuous_.resize(joint_names.size(), false);
    for (size_t i = 0; i < joint_names.size(); ++i) {
        bool cont = false;
        if (!model_.getJointLimits(group_name_, joint_names[i], min_limits_[i], max_limits_[i], cont)) {
            ROS_ERROR("[cspace] Failed to retrieve joint limits for %s.", joint_names[i].c_str());
            return false;
        }
        continuous_[i] = cont;
    }

    ROS_INFO_PRETTY("[min_limits] %s", leatherman::getString(min_limits_).c_str());
    ROS_INFO_PRETTY("[max_limits] %s", leatherman::getString(max_limits_).c_str());
    ROS_INFO_PRETTY("[continuous] %s", leatherman::getString(continuous_, "yes", "no").c_str());

    // set the order of the planning joints
    model_.setOrderOfJointPositions(joint_names, group_name_);
    return true;
}

<<<<<<< HEAD
bool SBPLCollisionSpace::init(std::string group_name, std::string ns)
=======
bool SBPLCollisionSpace::init(const std::string& urdf_string, const std::string &group_name)
>>>>>>> 2c29d4c0
{
    group_name_ = group_name;

<<<<<<< HEAD
  // initialize the collision model
  if(!model_.init(ns))
  {
    ROS_ERROR("[cspace] The robot's collision model failed to initialize.");
    return false;
  }
=======
    // initialize the collision model
    if (!model_.init(urdf_string)) {
        ROS_ERROR("[cspace] The robot's collision model failed to initialize.");
        return false;
    }
>>>>>>> 2c29d4c0

    if (!model_.initAllGroups()) {
        ROS_ERROR("Failed to initialize all groups.");
        return false;
    }

    // choose the group we are planning for
    if (!model_.setDefaultGroup(group_name_)) {
        ROS_ERROR("Failed to set the default group to '%s'.", group_name_.c_str());
        return false;
    }

    // get the collision spheres for the robot
    model_.getDefaultGroupSpheres(spheres_);

    if (!updateVoxelGroups()) {
        return false;
    }

    return true;
}

bool SBPLCollisionSpace::checkCollision(const std::vector<double> &angles, bool verbose, bool visualize, double &dist)
{
    double dist_temp = 100.0;
    dist = 100.0;
    KDL::Vector v;
    int x, y, z;
    Sphere s;
    bool in_collision = false;
    if (visualize) {
        collision_spheres_.clear();
    }

    // compute foward kinematics
    if (!model_.computeDefaultGroupFK(angles, frames_)) {
        ROS_ERROR("[cspace] Failed to compute foward kinematics.");
        return false;
    }

    // check attached object
    if (object_attached_) {
        for (size_t i = 0; i < object_spheres_.size(); ++i) {
            v = frames_[object_spheres_[i].kdl_chain][object_spheres_[i].kdl_segment] * object_spheres_[i].v;

            grid_->worldToGrid(v.x(), v.y(), v.z(), x, y, z);

            // check bounds
            if (!grid_->isInBounds(x, y, z)) {
                if (verbose) {
                    ROS_INFO_PRETTY("[cspace] Sphere %d %d %d is out of bounds.", x, y, z);
                }
                return false;
            }

            // check for collision with world
            if ((dist_temp = grid_->getDistance(x, y, z)) <= object_spheres_[i].radius) {
                dist = dist_temp;

                if (visualize) {
                    in_collision = true;
                    s = *(spheres_[i]);
                    s.v = v;
                    collision_spheres_.push_back(s);
                }
                else {
                    return false;
                }
            }
            if (dist_temp < dist) {
                dist = dist_temp;
            }
        }
    }

    // check robot model
    for (size_t i = 0; i < spheres_.size(); ++i) {
        v = frames_[spheres_[i]->kdl_chain][spheres_[i]->kdl_segment] * spheres_[i]->v;

        grid_->worldToGrid(v.x(), v.y(), v.z(), x, y, z);

        // check bounds
        if (!grid_->isInBounds(x, y, z)) {
            if (verbose) {
                ROS_INFO_PRETTY("[cspace] Sphere '%s' with center at {%0.2f %0.2f %0.2f} (%d %d %d) is out of bounds.", spheres_[i]->name.c_str(), v.x(), v.y(), v.z(), x, y, z);
            }
            return false;
        }

        // check for collision with world
        if ((dist_temp = grid_->getDistance(x, y, z)) <= (spheres_[i]->radius + padding_)) {
            dist = dist_temp;
            if (verbose) {
                ROS_INFO_PRETTY("    [sphere %zd] name: %6s  x: %d y: %d z: %d radius: %0.3fm  dist: %0.3fm  *collision*", i, spheres_[i]->name.c_str(), x, y, z, spheres_[i]->radius + padding_, grid_->getDistance(x, y, z));
            }

            if (visualize) {
                in_collision = true;
                s = *(spheres_[i]);
                s.v = v;
                collision_spheres_.push_back(s);
            }
            else {
                return false;
            }
        }

        if (dist_temp < dist) {
            dist = dist_temp;
        }
    }

    if (visualize && in_collision) {
        return false;
    }

    return true;
}

bool SBPLCollisionSpace::updateVoxelGroups()
{
    bool ret = true;
    std::vector<Group*> vg;
    model_.getVoxelGroups(vg);

    for (size_t i = 0; i < vg.size(); ++i) {
        if (!updateVoxelGroup(vg[i])) {
            ROS_ERROR("Failed to update the '%s' voxel group.", vg[i]->getName().c_str());
            ret = false;
        }
    }
    return ret;
}

bool SBPLCollisionSpace::updateVoxelGroup(std::string name)
{
    Group* g = model_.getGroup(name);
    return updateVoxelGroup(g);
}

bool SBPLCollisionSpace::updateVoxelGroup(Group *g)
{
<<<<<<< HEAD
  KDL::Vector v;
  std::vector<double> angles;
  std::vector<std::vector<KDL::Frame> > frames;
  std::vector<Eigen::Vector3d> pts;
  ROS_DEBUG("Updating voxel group: %s", g->getName().c_str());
  if(!model_.computeGroupFK(angles, g, frames))
  {
    ROS_ERROR("[cspace] Failed to compute foward kinematics for group '%s'.", g->getName().c_str());
    return false;
  }

  for(size_t i = 0; i < g->links_.size(); ++i)
  {
    Link* l = &(g->links_[i]);
    pts.clear();
    pts.resize(l->voxels_.v.size());

    ROS_DEBUG("Updating Voxel Group %s with %d voxels", g->getName().c_str(), int(l->voxels_.v.size())); 
    for(size_t j = 0; j < l->voxels_.v.size(); ++j)
    {
      v = frames[l->voxels_.kdl_chain][l->voxels_.kdl_segment] * l->voxels_.v[j];
      pts[j].x() = v.x();
      pts[j].y() = v.y();
      pts[j].z() = v.z();
      ROS_DEBUG("[%s] [%d] xyz: %0.2f %0.2f %0.2f", g->getName().c_str(), int(j), pts[j].x(), pts[j].y(), pts[j].z());
    }
    grid_->addPointsToField(pts);
  }
  return true;
}

bool SBPLCollisionSpace::checkPathForCollision(const std::vector<double> &start, const std::vector<double> &end, bool verbose, int &path_length, int &num_checks, double &dist)
{
  int inc_cc = 5;
  double dist_temp = 0;
  std::vector<double> start_norm(start);
  std::vector<double> end_norm(end);
  std::vector<std::vector<double> > path;
  dist = 100;
  num_checks = 0;

  for(size_t i=0; i < start.size(); ++i)
  {
    start_norm[i] = angles::normalize_angle(start[i]);
    end_norm[i] = angles::normalize_angle(end[i]);
  }

  if(!interpolatePath(start_norm, end_norm, inc_, path))
  {
    path_length = 0;
    ROS_ERROR_ONCE("[cspace] Failed to interpolate the path. It's probably infeasible due to joint limits.");
    ROS_ERROR("[interpolate]  start: % 0.3f % 0.3f % 0.3f % 0.3f % 0.3f % 0.3f % 0.3f", start_norm[0], start_norm[1], start_norm[2], start_norm[3], start_norm[4], start_norm[5], start_norm[6]);
    ROS_ERROR("[interpolate]    end: % 0.3f % 0.3f % 0.3f % 0.3f % 0.3f % 0.3f % 0.3f", end_norm[0], end_norm[1], end_norm[2], end_norm[3], end_norm[4], end_norm[5], end_norm[6]);
    ROS_ERROR("[interpolate]    min: % 0.3f % 0.3f % 0.3f % 0.3f % 0.3f % 0.3f % 0.3f", min_limits_[0], min_limits_[1], min_limits_[2], min_limits_[3], min_limits_[4], min_limits_[5], min_limits_[6]);
    ROS_ERROR("[interpolate]    max: % 0.3f % 0.3f % 0.3f % 0.3f % 0.3f % 0.3f % 0.3f", max_limits_[0], max_limits_[1], max_limits_[2], max_limits_[3], max_limits_[4], max_limits_[5], max_limits_[6]);
    return false;
  }

  // for debugging & statistical purposes
  path_length = path.size();

  // try to find collisions that might come later in the path earlier
  if(int(path.size()) > inc_cc)
  {
    for(int i = 0; i < inc_cc; i++)
    {
      for(size_t j = i; j < path.size(); j=j+inc_cc)
      {
        num_checks++;
        if(!checkCollision(path[j], verbose, false, dist_temp))
        {
          dist = dist_temp;
          return false; 
=======
    KDL::Vector v;
    std::vector<double> angles;
    std::vector<std::vector<KDL::Frame> > frames;
    std::vector<Eigen::Vector3d> pts;

    if (!model_.computeGroupFK(angles, g, frames)) {
        ROS_ERROR("[cspace] Failed to compute foward kinematics for group '%s'.", g->getName().c_str());
        return false;
    }

    for (size_t i = 0; i < g->links_.size(); ++i) {
        Link* l = &(g->links_[i]);
        pts.clear();
        pts.resize(l->voxels_.v.size());

        ROS_INFO_PRETTY("Updating Voxel Group %s with %d voxels", g->getName().c_str(), int(l->voxels_.v.size()));
        for (size_t j = 0; j < l->voxels_.v.size(); ++j) {
            v = frames[l->voxels_.kdl_chain][l->voxels_.kdl_segment] * l->voxels_.v[j];
            pts[j].x() = v.x();
            pts[j].y() = v.y();
            pts[j].z() = v.z();
            ROS_DEBUG("[%s] [%d] xyz: %0.2f %0.2f %0.2f", g->getName().c_str(), int(j), pts[j].x(), pts[j].y(), pts[j].z());
>>>>>>> 2c29d4c0
        }
        grid_->addPointsToField(pts);
    }
    return true;
}

bool SBPLCollisionSpace::checkPathForCollision(
    const std::vector<double> &start,
    const std::vector<double> &end,
    bool verbose,
    int &path_length,
    int &num_checks,
    double &dist)
{
    int inc_cc = 5;
    double dist_temp = 0;
    std::vector<double> start_norm(start);
    std::vector<double> end_norm(end);
    std::vector<std::vector<double>> path;
    dist = 100;
    num_checks = 0;

    for (size_t i = 0; i < start.size(); ++i) {
        start_norm[i] = angles::normalize_angle(start[i]);
        end_norm[i] = angles::normalize_angle(end[i]);
    }

    if (!interpolatePath(start_norm, end_norm, inc_, path)) {
        path_length = 0;
        ROS_ERROR_ONCE("[cspace] Failed to interpolate the path. It's probably infeasible due to joint limits.");
        ROS_ERROR("[interpolate]  start: % 0.3f % 0.3f % 0.3f % 0.3f % 0.3f % 0.3f % 0.3f", start_norm[0], start_norm[1], start_norm[2], start_norm[3], start_norm[4], start_norm[5], start_norm[6]);
        ROS_ERROR("[interpolate]    end: % 0.3f % 0.3f % 0.3f % 0.3f % 0.3f % 0.3f % 0.3f", end_norm[0], end_norm[1], end_norm[2], end_norm[3], end_norm[4], end_norm[5], end_norm[6]);
        ROS_ERROR("[interpolate]    min: % 0.3f % 0.3f % 0.3f % 0.3f % 0.3f % 0.3f % 0.3f", min_limits_[0], min_limits_[1], min_limits_[2], min_limits_[3], min_limits_[4], min_limits_[5], min_limits_[6]);
        ROS_ERROR("[interpolate]    max: % 0.3f % 0.3f % 0.3f % 0.3f % 0.3f % 0.3f % 0.3f", max_limits_[0], max_limits_[1], max_limits_[2], max_limits_[3], max_limits_[4], max_limits_[5], max_limits_[6]);
        return false;
    }

    // for debugging & statistical purposes
    path_length = path.size();

    // try to find collisions that might come later in the path earlier
    if (int(path.size()) > inc_cc) {
        for (int i = 0; i < inc_cc; i++) {
            for (size_t j = i; j < path.size(); j = j + inc_cc) {
                num_checks++;
                if (!checkCollision(path[j], verbose, false, dist_temp)) {
                    dist = dist_temp;
                    return false;
                }

                if (dist_temp < dist) {
                    dist = dist_temp;
                }
            }
        }
    }
    else {
        for (size_t i = 0; i < path.size(); i++) {
            num_checks++;
            if (!checkCollision(path[i], verbose, false, dist_temp)) {
                dist = dist_temp;
                return false;
            }

            if (dist_temp < dist) {
                dist = dist_temp;
            }
        }
    }

    return true;
}

double SBPLCollisionSpace::isValidLineSegment(const std::vector<int> a, const std::vector<int> b, const int radius)
{
    leatherman::bresenham3d_param_t params;
    int nXYZ[3], retvalue = 1;
    double cell_val, min_dist = 100.0;
    leatherman::CELL3V tempcell;
    std::vector<leatherman::CELL3V>* pTestedCells = NULL;

    //iterate through the points on the segment
    leatherman::get_bresenham3d_parameters(a[0], a[1], a[2], b[0], b[1], b[2], &params);
    do {
        leatherman::get_current_point3d(&params, &(nXYZ[0]), &(nXYZ[1]), &(nXYZ[2]));

        if (!grid_->isInBounds(nXYZ[0], nXYZ[1], nXYZ[2]))
            return 0;

        cell_val = grid_->getDistance(nXYZ[0], nXYZ[1], nXYZ[2]);
        if (cell_val <= radius) {
            if (pTestedCells == NULL)
                return cell_val;   //return 0
            else
                retvalue = 0;
        }

        if (cell_val < min_dist)
            min_dist = cell_val;

        //insert the tested point
        if (pTestedCells) {
            if (cell_val <= radius) {
                tempcell.bIsObstacle = true;
            }
            else {
                tempcell.bIsObstacle = false;
            }
            tempcell.x = nXYZ[0];
            tempcell.y = nXYZ[1];
            tempcell.z = nXYZ[2];
            pTestedCells->push_back(tempcell);
        }
    }
    while (leatherman::get_next_point3d(&params));

    if (retvalue) {
        return min_dist;
    }
    else {
        return 0;
    }
}

bool
SBPLCollisionSpace::getCollisionSpheres(const std::vector<double> &angles, std::vector<std::vector<double>> &spheres)
{
    std::vector<double> xyzr(4, 0);
    std::vector<std::vector<double> > object;
    KDL::Vector v;

    // compute foward kinematics
    if (!model_.computeDefaultGroupFK(angles, frames_)) {
        ROS_ERROR("[cspace] Failed to compute foward kinematics.");
        return false;
    }

    // robot
    for (size_t i = 0; i < spheres_.size(); ++i) {
        v = frames_[spheres_[i]->kdl_chain][spheres_[i]->kdl_segment] * spheres_[i]->v;
        xyzr[0] = v.x();
        xyzr[1] = v.y();
        xyzr[2] = v.z();
        xyzr[3] = spheres_[i]->radius;
        spheres.push_back(xyzr);
    }

<<<<<<< HEAD
    //insert the tested point
    if(pTestedCells)
    {
      if(cell_val <= radius)
        tempcell.bIsObstacle = true;
      else
        tempcell.bIsObstacle = false;
      tempcell.x = nXYZ[0];
      tempcell.y = nXYZ[1];
      tempcell.z = nXYZ[2];
      pTestedCells->push_back(tempcell);
    }
  } while (leatherman::get_next_point3d(&params));

  if(retvalue)
    return min_dist;
  else
    return 0;
}

bool SBPLCollisionSpace::getCollisionSpheres(const std::vector<double> &angles, std::vector<std::vector<double> > &spheres)
{
  std::vector<double> xyzr(4,0);
  std::vector<std::vector<double> > object;
  KDL::Vector v;

  // compute foward kinematics
  if(!model_.computeDefaultGroupFK(angles, frames_))
  {
    ROS_ERROR("[cspace] Failed to compute foward kinematics.");
    return false;
  }

  // robot
  for(size_t i = 0; i < spheres_.size(); ++i)
  {
    v = frames_[spheres_[i]->kdl_chain][spheres_[i]->kdl_segment] * spheres_[i]->v; 
    xyzr[0] = v.x();
    xyzr[1] = v.y();
    xyzr[2] = v.z();
    xyzr[3] = spheres_[i]->radius;
    ROS_DEBUG("[%d] [robot] xyz: %0.3f %0.3f %0.3f  radius: %0.3f", int(i), xyzr[0], xyzr[1], xyzr[2], xyzr[3]); 
    spheres.push_back(xyzr);
  }

  // attached object
  if(object_attached_)
  {
    getAttachedObject(angles, object);
    for(size_t i = 0; i < object.size(); ++i)
    {
      xyzr[0] = object[i][0];
      xyzr[1] = object[i][1];
      xyzr[2] = object[i][2];
      xyzr[3] = object[i][3];
      ROS_DEBUG("[%d] [attached] xyz: %0.3f %0.3f %0.3f  radius: %0.3f", int(i), xyzr[0], xyzr[1], xyzr[2], xyzr[3]); 
      spheres.push_back(xyzr);
=======
    // attached object
    if (object_attached_) {
        getAttachedObject(angles, object);
        for (size_t i = 0; i < object.size(); ++i) {
            xyzr[0] = object[i][0];
            xyzr[1] = object[i][1];
            xyzr[2] = object[i][2];
            xyzr[3] = double(object[i][3]);// * grid_->getResolution();
            spheres.push_back(xyzr);
            
        }
>>>>>>> 2c29d4c0
    }
    return true;
}

<<<<<<< HEAD
=======
void SBPLCollisionSpace::removeAttachedObject()
{
    object_attached_ = false;
    object_spheres_.clear();
    ROS_DEBUG("[cspace] Removed attached object.");
}

void SBPLCollisionSpace::attachSphere(std::string name, std::string link, geometry_msgs::Pose pose, double radius)
{
    object_attached_ = true;
    attached_object_frame_ = link;
    model_.getFrameInfo(attached_object_frame_, group_name_, attached_object_chain_num_, attached_object_segment_num_);

    object_spheres_.resize(1);
    object_spheres_[0].name = name;
    object_spheres_[0].v.x(pose.position.x);
    object_spheres_[0].v.y(pose.position.y);
    object_spheres_[0].v.z(pose.position.z);
    object_spheres_[0].radius = radius;
    object_spheres_[0].kdl_chain = attached_object_chain_num_;
    object_spheres_[0].kdl_segment = attached_object_segment_num_;

    ROS_DEBUG("[cspace] frame: %s  group: %s  chain: %d  segment: %d", attached_object_frame_.c_str(), group_name_.c_str(), attached_object_chain_num_, attached_object_segment_num_);
    ROS_INFO_PRETTY("[cspace] Attached '%s' sphere.  xyz: %0.3f %0.3f %0.3f   radius: %0.3fm", name.c_str(), object_spheres_[0].v.x(), object_spheres_[0].v.y(), object_spheres_[0].v.z(), radius);
}

void SBPLCollisionSpace::attachCylinder(std::string link, geometry_msgs::Pose pose, double radius, double length)
{
    object_attached_ = true;
    attached_object_frame_ = link;
    model_.getFrameInfo(attached_object_frame_, group_name_, attached_object_chain_num_, attached_object_segment_num_);

    // compute end points of cylinder
    KDL::Frame center;
    tf::PoseMsgToKDL(pose, center);
    KDL::Vector top(0.0,0.0,length/2.0), bottom(0.0,0.0,-length/2.0);
    //KDL::Vector top(center.p), bottom(center.p);
    std::vector<KDL::Vector> points;

    //top.data[2] += length / 2.0;
    //bottom.data[2] -= length / 2.0;

    // get spheres
    leatherman::getIntermediatePoints(top, bottom, radius, points);
    int start = object_spheres_.size();
    object_spheres_.resize(object_spheres_.size() + points.size());
    for (size_t i = start; i < start + points.size(); ++i) {
        object_spheres_[i].name = "attached_" + boost::lexical_cast<std::string>(i);
        object_spheres_[i].v = center * points[i - start];
        object_spheres_[i].radius = radius;
        object_spheres_[i].kdl_chain = attached_object_chain_num_;
        object_spheres_[i].kdl_segment = attached_object_segment_num_;
    }

    ROS_INFO_PRETTY("[cspace] [attached_object] Attaching cylinder. pose: %0.3f %0.3f %0.3f radius: %0.3f length: %0.3f spheres: %d", pose.position.x, pose.position.y, pose.position.z, radius, length, int(object_spheres_.size()));
    ROS_INFO_PRETTY("[cspace] [attached_object]  frame: %s  group: %s  chain: %d  segment: %d", attached_object_frame_.c_str(), group_name_.c_str(), attached_object_chain_num_, attached_object_segment_num_);
    ROS_INFO_PRETTY("[cspace] [attached_object]    top: xyz: %0.3f %0.3f %0.3f  radius: %0.3fm", top.x(), top.y(), top.z(), radius);
    ROS_INFO_PRETTY("[cspace] [attached_object] bottom: xyz: %0.3f %0.3f %0.3f  radius: %0.3fm", bottom.x(), bottom.y(), bottom.z(), radius);
}

void SBPLCollisionSpace::attachCube(
    const std::string& name,
    const std::string& link,
    const geometry_msgs::Pose& pose,
    double x_dim,
    double y_dim,
    double z_dim)
{
    object_attached_ = true;
    std::vector<std::vector<double>> spheres;
    attached_object_frame_ = link;
    if(!model_.getFrameInfo(attached_object_frame_, group_name_, attached_object_chain_num_, attached_object_segment_num_)){
      ROS_ERROR("Could not find frame info for attached object frame %s in group name %s", attached_object_frame_.c_str(), group_name_.c_str());
      object_attached_ = false;
      return;
    }

    sbpl::SphereEncloser::encloseBox(x_dim, y_dim, z_dim, object_enclosing_sphere_radius_, spheres);

    if (spheres.size() <= 3) {
        ROS_WARN_PRETTY("[cspace] Attached cube is represented by %d collision spheres. Consider lowering the radius of the spheres used to populate the attached cube. (radius = %0.3fm)", int(spheres.size()), object_enclosing_sphere_radius_);
    }
    int start = object_spheres_.size();
    object_spheres_.resize(start + spheres.size());
    for (size_t i = start; i < start + spheres.size(); ++i) {
        object_spheres_[i].name = name + "_" + boost::lexical_cast<std::string>(i);
        tf::Vector3 sph_in_object_local_(spheres[i - start][0], spheres[i - start][1], spheres[i - start][2]);
        tf::Transform T_sph_offset;
        tf::poseMsgToTF(pose, T_sph_offset);
        tf::Vector3 sph_in_link_local_ = T_sph_offset * sph_in_object_local_;
        object_spheres_[i].v.x(sph_in_link_local_.getX());
        object_spheres_[i].v.y(sph_in_link_local_.getY());
        object_spheres_[i].v.z(sph_in_link_local_.getZ());
        object_spheres_[i].radius = spheres[i - start][3];
        object_spheres_[i].kdl_chain = attached_object_chain_num_;
        object_spheres_[i].kdl_segment = attached_object_segment_num_;
    }
    ROS_INFO_PRETTY("[cspace] Attaching '%s' represented by %d spheres with dimensions: %0.3f %0.3f %0.3f (sphere rad: %.3f) (chain id: %d)(segment id: %d)", name.c_str(), int(spheres.size()), x_dim, y_dim, z_dim, object_enclosing_sphere_radius_, attached_object_chain_num_, attached_object_segment_num_);
}

void SBPLCollisionSpace::attachMesh(
    const std::string& name,
    const std::string& link,
    const geometry_msgs::Pose& pose,
    const std::vector<geometry_msgs::Point> &vertices,
    const std::vector<int> &triangles)
{
    object_attached_ = true;
    std::vector<std::vector<double>> spheres;
    attached_object_frame_ = link;
    model_.getFrameInfo(attached_object_frame_, group_name_, attached_object_chain_num_, attached_object_segment_num_);

    sbpl::SphereEncloser::encloseMesh(vertices, triangles, object_enclosing_sphere_radius_, spheres);

    if (spheres.size() <= 3) {
        ROS_WARN_PRETTY("[cspace] Attached mesh is represented by %d collision spheres. Consider lowering the radius of the spheres used to populate the attached mesh more accuratly. (radius = %0.3fm)", int(spheres.size()), object_enclosing_sphere_radius_);
    }

    object_spheres_.resize(spheres.size());
    for (size_t i = 0; i < spheres.size(); ++i) {
        object_spheres_[i].name = name + "_" + boost::lexical_cast<std::string>(i);
        object_spheres_[i].v.x(spheres[i][0]);
        object_spheres_[i].v.y(spheres[i][1]);
        object_spheres_[i].v.z(spheres[i][2]);
        object_spheres_[i].radius = spheres[i][3];
        object_spheres_[i].kdl_chain = attached_object_chain_num_;
        object_spheres_[i].kdl_segment = attached_object_segment_num_;
    }

    ROS_INFO_PRETTY("[cspace] Attaching '%s' represented by %d spheres with %d vertices and %d triangles.", name.c_str(), int(spheres.size()), int(vertices.size()), int(triangles.size()));
}

bool SBPLCollisionSpace::getAttachedObject(const std::vector<double> &angles, std::vector<std::vector<double>> &xyz)
{
    KDL::Vector v;
    int x, y, z;
    xyz.clear();

    if (!object_attached_) {
        return false;
    }

    // compute foward kinematics
    if (!model_.computeDefaultGroupFK(angles, frames_)) {
        ROS_ERROR("[cspace] Failed to compute foward kinematics.");
        return false;
    }

    xyz.resize(object_spheres_.size(), std::vector<double>(4, 0));
    for (size_t i = 0; i < object_spheres_.size(); ++i) {
        v = frames_[object_spheres_[i].kdl_chain][object_spheres_[i].kdl_segment] * object_spheres_[i].v;

        // snap to grid
        grid_->worldToGrid(v.x(), v.y(), v.z(), x, y, z);
        grid_->gridToWorld(x, y, z, xyz[i][0], xyz[i][1], xyz[i][2]);

        xyz[i][3] = object_spheres_[i].radius;
    }

    return true;
}

void SBPLCollisionSpace::processCollisionObjectMsg(const moveit_msgs::CollisionObject &object)
{
    if (object.id.compare("all") == 0) { // ignoring the operation type
        removeAllCollisionObjects();
    }
    else if (object.operation == moveit_msgs::CollisionObject::ADD) {
        object_map_[object.id] = object;
        addCollisionObject(object);
    }
    else if (object.operation == moveit_msgs::CollisionObject::REMOVE) {
        removeCollisionObject(object);
    }
    else {
        ROS_ERROR("[cspace] Collision object operation '%d' isn't supported yet.", object.operation);
    }
}

void SBPLCollisionSpace::addCollisionObject(const moveit_msgs::CollisionObject &object)
{
    for (size_t i = 0; i < object.primitives.size(); ++i) {
        if (object.primitives[i].type == shape_msgs::SolidPrimitive::BOX) {
            std::vector<double> dims(3);
            dims[0] = object.primitives[i].dimensions[0];
            dims[1] = object.primitives[i].dimensions[1];
            dims[2] = object.primitives[i].dimensions[2];
            object_voxel_map_[object.id].clear();
            grid_->getOccupiedVoxels(object.primitive_poses[i], dims, object_voxel_map_[object.id]);
        }
        else if (object.primitives[i].type == shape_msgs::SolidPrimitive::SPHERE) {
            std::vector<std::vector<double>> voxels;
            sbpl::Voxelizer::voxelizeSphere(object.primitives[i].dimensions[0], object.primitive_poses[i], grid_->getResolution(), voxels, true);
            object_voxel_map_[object.id].clear();
            object_voxel_map_[object.id].resize(voxels.size());

            // transform into the world frame
            Eigen::Affine3d m =
                    Eigen::Affine3d(
                            Eigen::Translation3d(object.primitive_poses[i].position.x, object.primitive_poses[i].position.y, object.primitive_poses[i].position.z) *
                            Eigen::Quaterniond(object.primitive_poses[i].orientation.x, object.primitive_poses[i].orientation.y, object.primitive_poses[i].orientation.z, object.primitive_poses[i].orientation.w).toRotationMatrix());
            for (size_t j = 0; j < voxels.size(); ++j) {
                if (voxels[j].size() < 3) {
                    ROS_ERROR("[cspace] Expected 'voxels' to have length 3.");
                    continue;
                }
                object_voxel_map_[object.id][j].x() = (voxels[j][0]);
                object_voxel_map_[object.id][j].y() = (voxels[j][1]);
                object_voxel_map_[object.id][j].z() = (voxels[j][2]);
                object_voxel_map_[object.id][j] = m.rotation() * object_voxel_map_[object.id][j];
                object_voxel_map_[object.id][j] += m.translation();
            }
        }
        else {
            ROS_WARN_PRETTY("[cspace] Collision objects of type %d are not yet supported.", object.primitives[i].type);
        }
    }

    for (size_t i = 0; i < object.meshes.size(); ++i) {
        std::vector<std::vector<double>> voxels;
        sbpl::Voxelizer::voxelizeMesh(object.meshes[i].vertices, convertToVertexIndices(object.meshes[i].triangles), grid_->getResolution(), voxels, true);
        object_voxel_map_[object.id].clear();
        object_voxel_map_[object.id].resize(voxels.size());

        // transform into the world frame
        Eigen::Affine3d m =
                Eigen::Affine3d(
                        Eigen::Translation3d(object.mesh_poses[i].position.x, object.mesh_poses[i].position.y, object.mesh_poses[i].position.z) *
                        Eigen::Quaterniond(object.mesh_poses[i].orientation.x, object.mesh_poses[i].orientation.y, object.mesh_poses[i].orientation.z, object.mesh_poses[i].orientation.w).toRotationMatrix());
        for (size_t j = 0; j < voxels.size(); ++j) {
            if (voxels[j].size() < 3) {
                ROS_ERROR("[cspace] Expected 'voxels' to have length 3.");
                continue;
            }
            object_voxel_map_[object.id][j].x() = (voxels[j][0]);
            object_voxel_map_[object.id][j].y() = (voxels[j][1]);
            object_voxel_map_[object.id][j].z() = (voxels[j][2]);
            object_voxel_map_[object.id][j] = m.rotation() * object_voxel_map_[object.id][j];
            object_voxel_map_[object.id][j] += m.translation();
        }
    }

    // add this object to list of objects that get added to grid
    bool new_object = true;
    for (size_t i = 0; i < known_objects_.size(); ++i) {
        if (known_objects_[i].compare(object.id) == 0) {
            ROS_DEBUG("[cspace] Received %s collision object again. Not adding.", object.id.c_str());
            new_object = false;
            break;
        }
    }
    if (new_object) {
        known_objects_.push_back(object.id);
    }

    grid_->addPointsToField(object_voxel_map_[object.id]);
}

void SBPLCollisionSpace::removeCollisionObject(const moveit_msgs::CollisionObject &object)
{
    for (size_t i = 0; i < known_objects_.size(); ++i) {
        if (known_objects_[i].compare(object.id) == 0) {
            known_objects_.erase(known_objects_.begin() + i);
            ROS_INFO_PRETTY("[cspace] Removing %s from list of known collision objects.", object.id.c_str());
        }
    }
}

void SBPLCollisionSpace::removeAllCollisionObjects()
{
    known_objects_.clear();
}

void SBPLCollisionSpace::putCollisionObjectsInGrid()
{
    ROS_WARN_PRETTY("[cspace] Putting %d known objects in grid.", int(known_objects_.size()));
    for (size_t i = 0; i < known_objects_.size(); ++i) {
        grid_->addPointsToField(object_voxel_map_[known_objects_[i]]);
        ROS_INFO_PRETTY("[cspace] [%d] Added %s to grid with %d voxels.", int(i), known_objects_[i].c_str(), int(object_voxel_map_[known_objects_[i]].size()));
    }
}

void SBPLCollisionSpace::getCollisionObjectVoxelPoses(std::vector<geometry_msgs::Pose> &points)
{
    geometry_msgs::Pose pose;
    pose.orientation.w = 1;

    for (size_t i = 0; i < known_objects_.size(); ++i) {
        for (size_t j = 0; j < object_voxel_map_[known_objects_[i]].size(); ++j) {
            pose.position.x = object_voxel_map_[known_objects_[i]][j].x();
            pose.position.y = object_voxel_map_[known_objects_[i]][j].y();
            pose.position.z = object_voxel_map_[known_objects_[i]][j].z();
            points.push_back(pose);
        }
    }
}

>>>>>>> 2c29d4c0
void SBPLCollisionSpace::setJointPosition(std::string name, double position)
{
  ROS_DEBUG("[cspace] Setting %s with position = %0.3f.", name.c_str(), position);
  model_.setJointPosition(name, position);
}

bool SBPLCollisionSpace::interpolatePath(
    const std::vector<double> &start,
    const std::vector<double> &end,
    const std::vector<double> &inc,
    std::vector<std::vector<double>> &path)
{
    return sbpl::interp::InterpolatePath(start, end, min_limits_, max_limits_, inc, path);
}

bool SBPLCollisionSpace::getClearance(const std::vector<double> &angles, int num_spheres, double &avg_dist, double &min_dist)
{
    KDL::Vector v;
    int x, y, z;
    double sum = 0, dist = 100;
    min_dist = 100;

    if (!model_.computeDefaultGroupFK(angles, frames_)) {
        ROS_ERROR("[cspace] Failed to compute foward kinematics.");
        return false;
    }

    if (num_spheres > int(spheres_.size())) {
        num_spheres = spheres_.size();
    }

    for (int i = 0; i < num_spheres; ++i) {
        v = frames_[spheres_[i]->kdl_chain][spheres_[i]->kdl_segment] * spheres_[i]->v;
        grid_->worldToGrid(v.x(), v.y(), v.z(), x, y, z);
        dist = grid_->getDistance(x, y, z) - spheres_[i]->radius;

        if (min_dist > dist)
            min_dist = dist;
        sum += dist;
    }

    avg_dist = sum / num_spheres;
    ROS_DEBUG("[cspace]  num_spheres: %d  avg_dist: %2.2f   min_dist: %2.2f", num_spheres, avg_dist, min_dist);
    return true;
}

bool SBPLCollisionSpace::isStateValid(const std::vector<double> &angles, bool verbose, bool visualize, double &dist)
{
    return checkCollision(angles, verbose, visualize, dist);
}

bool SBPLCollisionSpace::isStateToStateValid(
    const std::vector<double> &angles0,
    const std::vector<double> &angles1,
    int &path_length,
    int &num_checks,
    double &dist)
{
    return checkPathForCollision(angles0, angles1, false, path_length, num_checks, dist);
}

<<<<<<< HEAD
void SBPLCollisionSpace::setRobotState(const arm_navigation_msgs::RobotState &state)
{
  if(state.joint_state.name.size() != state.joint_state.position.size())
    return;

  for(size_t i = 0; i < state.joint_state.name.size(); ++i)
    model_.setJointPosition(state.joint_state.name[i], state.joint_state.position[i]);

  grid_->reset();
  putCollisionObjectsInGrid();
  updateVoxelGroups();
}

bool SBPLCollisionSpace::setPlanningScene(const arm_navigation_msgs::PlanningScene &scene)
=======
bool SBPLCollisionSpace::setPlanningScene(const moveit_msgs::PlanningScene &scene)
>>>>>>> 2c29d4c0
{
    ROS_INFO_PRETTY("Setting the Planning Scene");

    ////////////////////////////////////////////////////////////////////////////////
    // robot state
    ////////////////////////////////////////////////////////////////////////////////

    if (scene.robot_state.joint_state.name.size() != scene.robot_state.joint_state.position.size()) {
        ROS_ERROR_PRETTY("Robot state does not contain correct number of joint positions (Expected: %zd, Actual: %zd)", scene.robot_state.joint_state.name.size(), scene.robot_state.joint_state.position.size());
        return false;
    }

    for (size_t i = 0; i < scene.robot_state.joint_state.name.size(); ++i) {
        model_.setJointPosition(scene.robot_state.joint_state.name[i], scene.robot_state.joint_state.position[i]);
    }

<<<<<<< HEAD
  // collision objects
  for(size_t i = 0; i < scene.collision_objects.size(); ++i)
  {
    object_map_[scene.collision_objects[i].id] = scene.collision_objects[i];
    processCollisionObjectMsg(scene.collision_objects[i]);
  }
  putCollisionObjectsInGrid();
=======
    const std::string& world_frame = scene.world.collision_map.header.frame_id;
>>>>>>> 2c29d4c0

    if (!model_.setModelToWorldTransform(scene.robot_state, world_frame)) {
        ROS_ERROR_PRETTY("Failed to set the model-to-world transform. The collision model's frame is different from the collision map's frame.");
        return false;
    }

    // reset the distance field (TODO...shouldn't have to reset everytime)
//    grid_->reset();

    ////////////////////////////////////////////////////////////////////////////////
    // attached collision objects
    ////////////////////////////////////////////////////////////////////////////////

    for (const moveit_msgs::AttachedCollisionObject& attached_collision_object :
         scene.robot_state.attached_collision_objects)
    {
        if (!model_.doesLinkExist(attached_collision_object.link_name, group_name_)) {
            ROS_WARN_PRETTY("[cspace] This attached object is not intended for the planning joints of the robot.");
        }
        else if (attached_collision_object.object.operation == moveit_msgs::CollisionObject::ADD) {
            // add object
            ROS_DEBUG("[cspace] Received a message to ADD an object (%s) with %zd shapes.", attached_collision_object.object.id.c_str(), attached_collision_object.object.primitives.size());
            attachObject(attached_collision_object);
        }
        else if (attached_collision_object.object.operation == moveit_msgs::CollisionObject::REMOVE) {
            // remove object
            ROS_DEBUG("[cspace] Removing object (%s) from gripper.", attached_collision_object.object.id.c_str());
            removeAttachedObject();
        }
        else {
            ROS_WARN_PRETTY("Received a collision object with an unknown operation");
        }
    }

    ////////////////////////////////////////////////////////////////////////////////
    // collision objects
    ////////////////////////////////////////////////////////////////////////////////

    ROS_INFO("Processing %zd collision objects", scene.world.collision_objects.size());
    for (const moveit_msgs::CollisionObject& collision_object : scene.world.collision_objects) {
        object_map_[collision_object.id] = collision_object;
        processCollisionObjectMsg(collision_object);
    }

    ////////////////////////////////////////////////////////////////////////////////
    // todo: octomap
    ////////////////////////////////////////////////////////////////////////////////

    ////////////////////////////////////////////////////////////////////////////////
    // collision map
    ////////////////////////////////////////////////////////////////////////////////

    if (scene.world.collision_map.header.frame_id != grid_->getReferenceFrame()) {
        ROS_WARN_ONCE("collision_map_occ is in %s not in %s", scene.world.collision_map.header.frame_id.c_str(), grid_->getReferenceFrame().c_str());
    }

    if (!scene.world.collision_map.boxes.empty()) {
        grid_->updateFromCollisionMap(scene.world.collision_map);
    }

    // self collision
    // todo: move this up if possible
    updateVoxelGroups();
    return true;
}

<<<<<<< HEAD
=======
void SBPLCollisionSpace::attachObject(const moveit_msgs::AttachedCollisionObject &obj)
{
    geometry_msgs::PoseStamped pose_in;
    std::string link_name = obj.link_name;
    moveit_msgs::CollisionObject object(obj.object);
    ROS_INFO_PRETTY("Received a collision object message with %zd shape primitives and %zd meshes attached to %s.", object.primitives.size(), object.meshes.size(), link_name.c_str());

    for (size_t i = 0; i < object.primitives.size(); i++) {
        pose_in.header = object.header;
        pose_in.header.stamp = ros::Time();
        pose_in.pose = object.primitive_poses[i];
        ROS_WARN_PRETTY("[cspace] [attach_object] Converted shape from %s (%0.2f %0.2f %0.2f) to %s", pose_in.header.frame_id.c_str(), pose_in.pose.position.x, pose_in.pose.position.y, pose_in.pose.position.z, attached_object_frame_.c_str());

        if (object.primitives[i].type == shape_msgs::SolidPrimitive::SPHERE) {
            ROS_INFO_PRETTY("[cspace] Attaching a '%s' sphere with radius: %0.3fm", object.id.c_str(), object.primitives[i].dimensions[0]);
            attachSphere(object.id, link_name, object.primitive_poses[i], object.primitives[i].dimensions[0]);
        }
        else if (object.primitives[i].type == shape_msgs::SolidPrimitive::CYLINDER) {
            ROS_INFO_PRETTY("[cspace] Attaching a '%s' cylinder with radius: %0.3fm & length %0.3fm", object.id.c_str(), object.primitives[i].dimensions[0], object.primitives[i].dimensions[1]);
            attachCylinder(link_name, object.primitive_poses[i], object.primitives[i].dimensions[1], object.primitives[i].dimensions[0]);
        }
        else if (object.primitives[i].type == shape_msgs::SolidPrimitive::BOX) {
            ROS_INFO_PRETTY("[cspace] Attaching a '%s' cube with dimensions {%0.3fm x %0.3fm x %0.3fm}.", object.id.c_str(), object.primitives[i].dimensions[0], object.primitives[i].dimensions[1], object.primitives[i].dimensions[2]);
            attachCube(object.id, link_name, object.primitive_poses[i], object.primitives[i].dimensions[0], object.primitives[i].dimensions[1], object.primitives[i].dimensions[2]);
        }
        else {
            ROS_WARN_PRETTY("[cspace] Currently attaching objects of type '%d' aren't supported.", object.primitives[i].type);
        }
    }

    for (size_t i = 0; i < object.meshes.size(); i++) {
        pose_in.header = object.header;
        pose_in.header.stamp = ros::Time();
        pose_in.pose = object.mesh_poses[i];

        ROS_WARN_PRETTY("[cspace] [attach_object] Converted shape from %s (%0.2f %0.2f %0.2f) to %s", pose_in.header.frame_id.c_str(), pose_in.pose.position.x, pose_in.pose.position.y, pose_in.pose.position.z, attached_object_frame_.c_str());

        ROS_INFO_PRETTY("[cspace] Attaching a '%s' mesh with %d triangles & %d vertices is NOT supported right now...", object.id.c_str(), int(object.meshes[i].triangles.size() / 3), int(object.meshes[i].vertices.size()));
        attachMesh(object.id, link_name, object.mesh_poses[i], object.meshes[i].vertices, convertToVertexIndices(object.meshes[i].triangles));
    }

    if (!object.planes.empty()) {
        ROS_WARN_PRETTY("[cspace] [attach_object] Attempted to attach object with %zd planes. Ignoring plane components...", object.planes.size());
    }

    ROS_WARN("Attached object has %zd spheres!", object_spheres_.size());
}

visualization_msgs::MarkerArray SBPLCollisionSpace::getVisualization(std::string type)
{
    visualization_msgs::MarkerArray ma;

    if (type.compare("collision_objects") == 0) {
        visualization_msgs::MarkerArray ma1;
        for (size_t i = 0; i < known_objects_.size(); ++i) {
            if (object_map_.find(known_objects_[i]) != object_map_.end()) {
                std::vector<double> hue(object_map_[known_objects_[i]].primitives.size(), 200);
                ma1 = viz::getCollisionObjectMarkerArray(object_map_[known_objects_[i]], hue, object_map_[known_objects_[i]].id, 0);
                ma.markers.insert(ma.markers.end(), ma1.markers.begin(), ma1.markers.end());
            }
        }
    }
    else if (type.compare("collisions") == 0) {
        std::vector<double> rad(collision_spheres_.size());
        std::vector<std::vector<double>> sph(collision_spheres_.size(), std::vector<double>(3, 0));
        for (size_t i = 0; i < collision_spheres_.size(); ++i) {
            sph[i][0] = collision_spheres_[i].v.x();
            sph[i][1] = collision_spheres_[i].v.y();
            sph[i][2] = collision_spheres_[i].v.z();
            rad[i] = spheres_[i]->radius;
        }
        ma = viz::getSpheresMarkerArray(sph, rad, 10, grid_->getReferenceFrame(), "collision_spheres", 0);
    }
    else if (type.compare("collision_object_voxels") == 0) {
        visualization_msgs::Marker marker;
        std::vector<std::vector<double>> points(1, std::vector<double>(3, 0));
        std::vector<double> color(4, 1);
        color[2] = 0;
        std::vector<geometry_msgs::Pose> vposes;
        getCollisionObjectVoxelPoses(vposes);

        marker.header.seq = 0;
        marker.header.stamp = ros::Time::now();
        marker.header.frame_id = grid_->getReferenceFrame();
        marker.ns = "collision_object_voxels";
        marker.id = 1;
        marker.type = visualization_msgs::Marker::POINTS;
        marker.action = visualization_msgs::Marker::ADD;
        marker.lifetime = ros::Duration(0.0);
        marker.scale.x = 0.01;
        marker.scale.y = 0.01;
        marker.scale.z = 0.01;
        marker.color.r = 1;
        marker.color.g = 1;
        marker.color.b = 0;
        marker.color.a = 1;
        marker.points.resize(vposes.size());
        for (size_t i = 0; i < vposes.size(); ++i) {
            marker.points[i].x = vposes[i].position.x;
            marker.points[i].y = vposes[i].position.y;
            marker.points[i].z = vposes[i].position.z;
        }
        ma.markers.push_back(marker);
    }
    else {
        ma = grid_->getVisualization(type);
    }

    return ma;
}

visualization_msgs::MarkerArray SBPLCollisionSpace::getCollisionModelVisualization(const std::vector<double> &angles)
{
    std::vector<double> rad;
    std::vector<std::vector<double> > sph;
    visualization_msgs::MarkerArray ma;

    getCollisionSpheres(angles, sph);

    if (sph.empty() || sph[0].size() < 4) {
        return ma;
    }

    rad.resize(sph.size());
    for (size_t i = 0; i < sph.size(); ++i) {
        rad[i] = sph[i][3];
    }

    ma = viz::getSpheresMarkerArray(sph, rad, 90, grid_->getReferenceFrame(), "collision_model", 0);

    // debugging
    //visualization_msgs::MarkerArray ma2 = getMeshModelVisualization("arm", angles);
    //ma.markers.insert(ma.markers.end(), ma2.markers.begin(), ma2.markers.end());

    return ma;
}

visualization_msgs::MarkerArray
SBPLCollisionSpace::getMeshModelVisualization(const std::string& group_name, const std::vector<double> &angles)
{
    visualization_msgs::MarkerArray ma;
    geometry_msgs::Pose fpose;
    geometry_msgs::PoseStamped lpose, mpose;
    std::string robot_description, mesh_resource;
    Group* g = model_.getGroup(group_name);

    ros::NodeHandle nh;
    if (!nh.getParam("robot_description", robot_description)) {
        ROS_ERROR("Failed to get robot_description from param server.");
        return ma;
    }

    // compute foward kinematics
    if (!model_.computeGroupFK(angles, g, frames_)) {
        ROS_ERROR("[cspace] Failed to compute foward kinematics.");
        return ma;
    }

    // get link mesh_resources
    for (size_t i = 0; i < g->links_.size(); ++i) {
        if (!leatherman::getLinkMesh(robot_description, g->links_[i].root_name_, false, mesh_resource, lpose)) {
            ROS_ERROR("Failed to get mesh for '%s'.", g->links_[i].root_name_.c_str());
            continue;
        }

        ROS_INFO_PRETTY("Got the mesh! (%s)", mesh_resource.c_str());
        // TODO: Has to be a spheres group
        leatherman::msgFromPose(frames_[g->links_[i].spheres_[0].kdl_chain][g->links_[i].spheres_[0].kdl_segment], fpose);
        leatherman::multiply(fpose, lpose.pose, mpose.pose);
        mpose.header.frame_id = "base_link"; //getReferenceFrame();
        ma.markers.push_back(viz::getMeshMarker(mpose, mesh_resource, 180, "robot_model", i));
    }
    return ma;
}

std::vector<int>
SBPLCollisionSpace::convertToVertexIndices(const std::vector<shape_msgs::MeshTriangle>& triangles) const
{
    std::vector<int> triangle_indices(3 * triangles.size());
    for (int j = 0; j < triangles.size(); ++j) {
        triangle_indices[3 * j + 0] = triangles[j].vertex_indices[0];
        triangle_indices[3 * j + 1] = triangles[j].vertex_indices[1];
        triangle_indices[3 * j + 2] = triangles[j].vertex_indices[2];
    }
    return triangle_indices;
}

>>>>>>> 2c29d4c0
}
<|MERGE_RESOLUTION|>--- conflicted
+++ resolved
@@ -66,14 +66,6 @@
 
 SBPLCollisionSpace::~SBPLCollisionSpace()
 {
-<<<<<<< HEAD
-  grid_ = grid;
-  group_name_ = "";
-  object_attached_ = false;
-  padding_ = 0.01;
-  object_enclosing_sphere_radius_ = 0.03;
-=======
->>>>>>> 2c29d4c0
 }
 
 void SBPLCollisionSpace::setPadding(double padding)
@@ -110,28 +102,15 @@
     return true;
 }
 
-<<<<<<< HEAD
-bool SBPLCollisionSpace::init(std::string group_name, std::string ns)
-=======
 bool SBPLCollisionSpace::init(const std::string& urdf_string, const std::string &group_name)
->>>>>>> 2c29d4c0
 {
     group_name_ = group_name;
 
-<<<<<<< HEAD
-  // initialize the collision model
-  if(!model_.init(ns))
-  {
-    ROS_ERROR("[cspace] The robot's collision model failed to initialize.");
-    return false;
-  }
-=======
     // initialize the collision model
     if (!model_.init(urdf_string)) {
         ROS_ERROR("[cspace] The robot's collision model failed to initialize.");
         return false;
     }
->>>>>>> 2c29d4c0
 
     if (!model_.initAllGroups()) {
         ROS_ERROR("Failed to initialize all groups.");
@@ -274,81 +253,6 @@
 
 bool SBPLCollisionSpace::updateVoxelGroup(Group *g)
 {
-<<<<<<< HEAD
-  KDL::Vector v;
-  std::vector<double> angles;
-  std::vector<std::vector<KDL::Frame> > frames;
-  std::vector<Eigen::Vector3d> pts;
-  ROS_DEBUG("Updating voxel group: %s", g->getName().c_str());
-  if(!model_.computeGroupFK(angles, g, frames))
-  {
-    ROS_ERROR("[cspace] Failed to compute foward kinematics for group '%s'.", g->getName().c_str());
-    return false;
-  }
-
-  for(size_t i = 0; i < g->links_.size(); ++i)
-  {
-    Link* l = &(g->links_[i]);
-    pts.clear();
-    pts.resize(l->voxels_.v.size());
-
-    ROS_DEBUG("Updating Voxel Group %s with %d voxels", g->getName().c_str(), int(l->voxels_.v.size())); 
-    for(size_t j = 0; j < l->voxels_.v.size(); ++j)
-    {
-      v = frames[l->voxels_.kdl_chain][l->voxels_.kdl_segment] * l->voxels_.v[j];
-      pts[j].x() = v.x();
-      pts[j].y() = v.y();
-      pts[j].z() = v.z();
-      ROS_DEBUG("[%s] [%d] xyz: %0.2f %0.2f %0.2f", g->getName().c_str(), int(j), pts[j].x(), pts[j].y(), pts[j].z());
-    }
-    grid_->addPointsToField(pts);
-  }
-  return true;
-}
-
-bool SBPLCollisionSpace::checkPathForCollision(const std::vector<double> &start, const std::vector<double> &end, bool verbose, int &path_length, int &num_checks, double &dist)
-{
-  int inc_cc = 5;
-  double dist_temp = 0;
-  std::vector<double> start_norm(start);
-  std::vector<double> end_norm(end);
-  std::vector<std::vector<double> > path;
-  dist = 100;
-  num_checks = 0;
-
-  for(size_t i=0; i < start.size(); ++i)
-  {
-    start_norm[i] = angles::normalize_angle(start[i]);
-    end_norm[i] = angles::normalize_angle(end[i]);
-  }
-
-  if(!interpolatePath(start_norm, end_norm, inc_, path))
-  {
-    path_length = 0;
-    ROS_ERROR_ONCE("[cspace] Failed to interpolate the path. It's probably infeasible due to joint limits.");
-    ROS_ERROR("[interpolate]  start: % 0.3f % 0.3f % 0.3f % 0.3f % 0.3f % 0.3f % 0.3f", start_norm[0], start_norm[1], start_norm[2], start_norm[3], start_norm[4], start_norm[5], start_norm[6]);
-    ROS_ERROR("[interpolate]    end: % 0.3f % 0.3f % 0.3f % 0.3f % 0.3f % 0.3f % 0.3f", end_norm[0], end_norm[1], end_norm[2], end_norm[3], end_norm[4], end_norm[5], end_norm[6]);
-    ROS_ERROR("[interpolate]    min: % 0.3f % 0.3f % 0.3f % 0.3f % 0.3f % 0.3f % 0.3f", min_limits_[0], min_limits_[1], min_limits_[2], min_limits_[3], min_limits_[4], min_limits_[5], min_limits_[6]);
-    ROS_ERROR("[interpolate]    max: % 0.3f % 0.3f % 0.3f % 0.3f % 0.3f % 0.3f % 0.3f", max_limits_[0], max_limits_[1], max_limits_[2], max_limits_[3], max_limits_[4], max_limits_[5], max_limits_[6]);
-    return false;
-  }
-
-  // for debugging & statistical purposes
-  path_length = path.size();
-
-  // try to find collisions that might come later in the path earlier
-  if(int(path.size()) > inc_cc)
-  {
-    for(int i = 0; i < inc_cc; i++)
-    {
-      for(size_t j = i; j < path.size(); j=j+inc_cc)
-      {
-        num_checks++;
-        if(!checkCollision(path[j], verbose, false, dist_temp))
-        {
-          dist = dist_temp;
-          return false; 
-=======
     KDL::Vector v;
     std::vector<double> angles;
     std::vector<std::vector<KDL::Frame> > frames;
@@ -371,7 +275,6 @@
             pts[j].y() = v.y();
             pts[j].z() = v.z();
             ROS_DEBUG("[%s] [%d] xyz: %0.2f %0.2f %0.2f", g->getName().c_str(), int(j), pts[j].x(), pts[j].y(), pts[j].z());
->>>>>>> 2c29d4c0
         }
         grid_->addPointsToField(pts);
     }
@@ -519,65 +422,6 @@
         spheres.push_back(xyzr);
     }
 
-<<<<<<< HEAD
-    //insert the tested point
-    if(pTestedCells)
-    {
-      if(cell_val <= radius)
-        tempcell.bIsObstacle = true;
-      else
-        tempcell.bIsObstacle = false;
-      tempcell.x = nXYZ[0];
-      tempcell.y = nXYZ[1];
-      tempcell.z = nXYZ[2];
-      pTestedCells->push_back(tempcell);
-    }
-  } while (leatherman::get_next_point3d(&params));
-
-  if(retvalue)
-    return min_dist;
-  else
-    return 0;
-}
-
-bool SBPLCollisionSpace::getCollisionSpheres(const std::vector<double> &angles, std::vector<std::vector<double> > &spheres)
-{
-  std::vector<double> xyzr(4,0);
-  std::vector<std::vector<double> > object;
-  KDL::Vector v;
-
-  // compute foward kinematics
-  if(!model_.computeDefaultGroupFK(angles, frames_))
-  {
-    ROS_ERROR("[cspace] Failed to compute foward kinematics.");
-    return false;
-  }
-
-  // robot
-  for(size_t i = 0; i < spheres_.size(); ++i)
-  {
-    v = frames_[spheres_[i]->kdl_chain][spheres_[i]->kdl_segment] * spheres_[i]->v; 
-    xyzr[0] = v.x();
-    xyzr[1] = v.y();
-    xyzr[2] = v.z();
-    xyzr[3] = spheres_[i]->radius;
-    ROS_DEBUG("[%d] [robot] xyz: %0.3f %0.3f %0.3f  radius: %0.3f", int(i), xyzr[0], xyzr[1], xyzr[2], xyzr[3]); 
-    spheres.push_back(xyzr);
-  }
-
-  // attached object
-  if(object_attached_)
-  {
-    getAttachedObject(angles, object);
-    for(size_t i = 0; i < object.size(); ++i)
-    {
-      xyzr[0] = object[i][0];
-      xyzr[1] = object[i][1];
-      xyzr[2] = object[i][2];
-      xyzr[3] = object[i][3];
-      ROS_DEBUG("[%d] [attached] xyz: %0.3f %0.3f %0.3f  radius: %0.3f", int(i), xyzr[0], xyzr[1], xyzr[2], xyzr[3]); 
-      spheres.push_back(xyzr);
-=======
     // attached object
     if (object_attached_) {
         getAttachedObject(angles, object);
@@ -589,13 +433,10 @@
             spheres.push_back(xyzr);
             
         }
->>>>>>> 2c29d4c0
     }
     return true;
 }
 
-<<<<<<< HEAD
-=======
 void SBPLCollisionSpace::removeAttachedObject()
 {
     object_attached_ = false;
@@ -893,7 +734,6 @@
     }
 }
 
->>>>>>> 2c29d4c0
 void SBPLCollisionSpace::setJointPosition(std::string name, double position)
 {
   ROS_DEBUG("[cspace] Setting %s with position = %0.3f.", name.c_str(), position);
@@ -955,24 +795,7 @@
     return checkPathForCollision(angles0, angles1, false, path_length, num_checks, dist);
 }
 
-<<<<<<< HEAD
-void SBPLCollisionSpace::setRobotState(const arm_navigation_msgs::RobotState &state)
-{
-  if(state.joint_state.name.size() != state.joint_state.position.size())
-    return;
-
-  for(size_t i = 0; i < state.joint_state.name.size(); ++i)
-    model_.setJointPosition(state.joint_state.name[i], state.joint_state.position[i]);
-
-  grid_->reset();
-  putCollisionObjectsInGrid();
-  updateVoxelGroups();
-}
-
-bool SBPLCollisionSpace::setPlanningScene(const arm_navigation_msgs::PlanningScene &scene)
-=======
 bool SBPLCollisionSpace::setPlanningScene(const moveit_msgs::PlanningScene &scene)
->>>>>>> 2c29d4c0
 {
     ROS_INFO_PRETTY("Setting the Planning Scene");
 
@@ -989,17 +812,7 @@
         model_.setJointPosition(scene.robot_state.joint_state.name[i], scene.robot_state.joint_state.position[i]);
     }
 
-<<<<<<< HEAD
-  // collision objects
-  for(size_t i = 0; i < scene.collision_objects.size(); ++i)
-  {
-    object_map_[scene.collision_objects[i].id] = scene.collision_objects[i];
-    processCollisionObjectMsg(scene.collision_objects[i]);
-  }
-  putCollisionObjectsInGrid();
-=======
     const std::string& world_frame = scene.world.collision_map.header.frame_id;
->>>>>>> 2c29d4c0
 
     if (!model_.setModelToWorldTransform(scene.robot_state, world_frame)) {
         ROS_ERROR_PRETTY("Failed to set the model-to-world transform. The collision model's frame is different from the collision map's frame.");
@@ -1066,8 +879,6 @@
     return true;
 }
 
-<<<<<<< HEAD
-=======
 void SBPLCollisionSpace::attachObject(const moveit_msgs::AttachedCollisionObject &obj)
 {
     geometry_msgs::PoseStamped pose_in;
@@ -1255,5 +1066,4 @@
     return triangle_indices;
 }
 
->>>>>>> 2c29d4c0
-}
+}
